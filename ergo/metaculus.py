--- conflicted
+++ resolved
@@ -18,15 +18,11 @@
 import ergo.logistic as logistic
 import ergo.ppl as ppl
 
-<<<<<<< HEAD
-=======
 from typing import Optional, List, Any, Dict, Union
 from scipy import stats
 
 from typing_extensions import Literal
 from dataclasses import dataclass
-
->>>>>>> ed3e4e41
 
 @dataclass
 class ScoredPrediction:
