[tool.poetry]
name = "ergo"
version = "0.8.2"
description = ""
authors = ["Ought <team@ought.org>"]

[tool.poetry.dependencies]
<<<<<<< HEAD
python = "3.6.9"
=======
python = "~3.6.8"
>>>>>>> cde3d78b
requests = "2.21.0"
torch = "1.4.0"
dataclasses = "0.7"
country_converter = "0.6.7"
tqdm = "4.45.0"
scipy = "1.4.1"
pyro-ppl = "1.3.1"
pendulum = "2.1.0"
matplotlib = "3.2.1"
seaborn = "0.10.0"
typing_extensions = "3.7.4.2"
jax = "0.1.63"
jaxlib = "0.1.44"
pandas = "1.0.3"

[tool.poetry.dev-dependencies]
pytest = "^5.2"
mypy = "^0.770"
data-science-types = "^0.2.6"
autopep8 = "^1.5"
IPython = "^7.13.0"
jupyter = "^1.0.0"
codecov = "^2.0.22"
flake8 = "^3.7.9"
black = {version = "^19.10b0", allow-prereleases = true}
pytest-cov = "^2.8.1"
isort = "^4.3.21"
sphinx = "^3.0.1"
sphinx_rtd_theme = "^0.4.3"

[build-system]
requires = ["poetry>=0.12"]
build-backend = "poetry.masonry.api"<|MERGE_RESOLUTION|>--- conflicted
+++ resolved
@@ -5,11 +5,7 @@
 authors = ["Ought <team@ought.org>"]
 
 [tool.poetry.dependencies]
-<<<<<<< HEAD
 python = "3.6.9"
-=======
-python = "~3.6.8"
->>>>>>> cde3d78b
 requests = "2.21.0"
 torch = "1.4.0"
 dataclasses = "0.7"
